/*
 * This file is part of OneConfig.
 * OneConfig - Next Generation Config Library for Minecraft: Java Edition
 * Copyright (C) 2021~2023 Polyfrost.
 *   <https://polyfrost.org> <https://github.com/Polyfrost/>
 *
 * DO NOT ALTER OR REMOVE COPYRIGHT NOTICES OR THIS FILE HEADER.
 *
 *   OneConfig is licensed under the terms of version 3 of the GNU Lesser
 * General Public License as published by the Free Software Foundation, AND
 * under the Additional Terms Applicable to OneConfig, as published by Polyfrost,
 * either version 1.0 of the Additional Terms, or (at your option) any later
 * version.
 *
 *   This program is distributed in the hope that it will be useful,
 * but WITHOUT ANY WARRANTY; without even the implied warranty of
 * MERCHANTABILITY or FITNESS FOR A PARTICULAR PURPOSE. See the GNU
 * Lesser General Public License for more details.
 *
 *   You should have received a copy of the GNU Lesser General Public
 * License.  If not, see <https://www.gnu.org/licenses/>. You should
 * have also received a copy of the Additional Terms Applicable
 * to OneConfig, as published by Polyfrost. If not, see
 * <https://polyfrost.org/legal/oneconfig/additional-terms>
 */

package org.polyfrost.oneconfig.api.commands.internal;

import org.jetbrains.annotations.NotNull;
import org.jetbrains.annotations.Nullable;
import org.polyfrost.oneconfig.api.commands.arguments.ArgumentParser;
import org.polyfrost.oneconfig.api.commands.exceptions.CommandCreationException;
import org.polyfrost.oneconfig.api.commands.exceptions.CommandExecutionException;
import org.polyfrost.oneconfig.api.commands.util.Pair;

import java.util.ArrayList;
import java.util.Arrays;
import java.util.Collection;
import java.util.Collections;
import java.util.HashMap;
import java.util.List;
import java.util.Map;
import java.util.Objects;
import java.util.TreeMap;
import java.util.function.Consumer;
import java.util.stream.Collectors;
import java.util.stream.Stream;

/**
 * Internal representation of a command in OneConfig.
 */
@SuppressWarnings("unused")
public class CommandTree implements Node {
    final String[] names;
    private String description;

    private final Map<String, List<Node>> commands = new HashMap<>();
    private Map<String, List<Node>> dedupedCommands = null;
    private String[] help = null;
    private boolean init = false;

    public CommandTree(@NotNull String[] names, @Nullable String description) {
        this.names = names;
        this.description = description;
    }

    public void setDescription(String description) {
        this.description = description;
        if(init) {
            help = null;
            getHelp();
        }
    }

    public String getDescription() {
        return description;
    }

    public boolean isInitialized() {
        return init;
    }

    public void putAll(Stream<Executable> executables) {
        executables.forEach(this::put);
    }

    private void put(String key, Executable node) {
        if (init) throw new CommandCreationException("Cannot add executables after initialization!");
        if (!commands.containsKey(key)) {
            List<Node> nodes = new ArrayList<>(1);
            nodes.add(node);
            commands.put(key, nodes);
        } else {
            commands.get(key).add(node);
        }
    }

    private void put(String key, CommandTree tree) {
        if (init) throw new CommandCreationException("Cannot add trees after initialization!");
        if (!commands.containsKey(key)) {
            List<Node> nodes = new ArrayList<>(1);
            nodes.add(tree);
            commands.put(key, nodes);
        } else {
            if (commands.put(key, Collections.singletonList(tree)) != null)
<<<<<<< HEAD
                throw new CommandCreationException("Invalid command: " + this + ": see https://docs.polyfrost.org/oneconfig/commands/overloaded-subcommand");
=======
                throw new CommandCreationException("Invalid command: " + this + ": see https://docs.polyfrost.org/oneconfig/commands/overloaded-subcommands");
>>>>>>> 70d040c4
        }
    }

    public void put(Executable executable) {
        for (String name : executable.names) {
            put(name, executable);
        }
    }

    public void init() {
        if (init) return;
        init = true;
        List<Executable> executables = new ArrayList<>(5);
        for (Map.Entry<String, List<Node>> entry : commands.entrySet()) {
            for (Node node : entry.getValue()) {
                if (node instanceof CommandTree) {
                    ((CommandTree) node).init();
                } else {
                    executables.add((Executable) node);
                }
            }
            if (executables.size() > 1) {
                for (int i = 0; i < executables.size(); i++) {
                    for (int j = i + 1; j < executables.size(); j++) {
                        Executable a = executables.get(i);
                        Executable b = executables.get(j);
                        if (a.parameters.length != b.parameters.length) continue;
                        ArgumentParser<?>[] aParsers = Arrays.stream(a.parameters).map(p -> p.parser).toArray(ArgumentParser[]::new);
                        ArgumentParser<?>[] bParsers = Arrays.stream(b.parameters).map(p -> p.parser).toArray(ArgumentParser[]::new);

                        boolean same = true;
                        for (int k = 0; k < aParsers.length; k++) {
                            if (aParsers[k] != bParsers[k]) {
                                same = false;
                                break;
                            }
                        }
                        if (same)
                            throw new CommandCreationException("Ambiguous command overload: " + a.names[0] + ": see https://docs.polyfrost.org/oneconfig/commands/ambiguous-overload");
                    }
                }
            }
            executables.clear();
        }
    }

    /**
     * Return the command map without duplicate entries.
     */
    public Map<String, List<Node>> getDedupedCommands() {
        if (dedupedCommands == null) {
            if (!init) throw new CommandCreationException("Command not initialized!");
            Map<String, List<Node>> out = new HashMap<>();
            for (Map.Entry<String, List<Node>> entry : commands.entrySet()) {
                List<Node> nodes = cullList(out.values(), entry.getValue());
                if (!nodes.isEmpty()) out.put(entry.getKey(), nodes);
            }
            dedupedCommands = out;
        }
        return dedupedCommands;
    }

    static List<Node> cullList(Collection<List<Node>> lists, List<Node> theList) {
        List<Node> out = new ArrayList<>();
        for (Node node : theList) {
            boolean found = false;
            for (List<Node> list : lists) {
                if (list.contains(node)) {
                    found = true;
                    break;
                }
            }
            if (!found) out.add(node);
        }
        return out;
    }

    @NotNull
    public String[] getHelp() {
        if (help == null) {
            StringBuilder sb = new StringBuilder();
            sb.append("Help for /").append(String.join(", /", names)).append(": ");
            if (description != null) sb.append(description);
            new TreeMap<>(getDedupedCommands()).values().forEach((ls) -> {
                for (Node value : ls) {
                    if (value instanceof Executable) {
                        sb.append("\n\t").append(value.helpString());
                    } else {
                        fullString((CommandTree) value, 1, sb, true);
                    }
                }
            });
            String s = sb.toString();
            help = s.split("\n");
        }
        return help;
    }

    public void put(CommandTree sub) {
        for (String name : sub.names) {
            put(name, sub);
        }
    }

    public String name() {
        return names[0];
    }

    @Override
    public String toString() {
        return "CommandTree" + Arrays.toString(names) + (description == null ? "" : ": " + description);
    }

    @SuppressWarnings("UnusedReturnValue")
    public String printFull() {
        StringBuilder sb = new StringBuilder();
        sb.append(this);
        if (description != null) sb.append(": ").append(description);
        getDedupedCommands().values().forEach((ls) -> {
            for (Node value : ls) {
                if (value instanceof Executable) {
                    sb.append("\n\t").append(value);
                } else {
                    fullString((CommandTree) value, 1, sb, false);
                }
            }
        });
        String s = sb.toString();
        System.out.println(s);
        return s;
    }

    private void fullString(CommandTree it, int depth, StringBuilder sb, boolean isHelp) {
        sb.append("\n");
        append(sb, "\t", depth);
        sb.append(isHelp ? it.helpString() : it);
        it.getDedupedCommands().values().forEach((ls) -> {
            for (Node value : ls) {
                if (value instanceof Executable) {
                    sb.append("\n");
                    append(sb, "\t", depth + 2);
                    sb.append(isHelp ? value.helpString() : value);
                } else {
                    fullString((CommandTree) value, depth + 1, sb, isHelp);
                }
            }
        });
    }

    public static void append(StringBuilder sb, String toAppend, int amount) {
        for (int i = 0; i < amount; i++) {
            sb.append(toAppend);
        }
    }

    public String helpString() {
        return String.join(", ", names) + (description == null ? "" : ": " + description);
    }

    public List<Node> get(String path) {
        return commands.get(path);
    }

    public @Nullable List<Node> get(String... path) {
        CommandTree self = this;
        List<Node> ls = null;
        for (String s : path) {
            List<Node> res = self.get(s);
            if (res != null) {
                ls = res;
            } else return null;
            for (Node node : ls) {
                if (node instanceof CommandTree) {
                    self = (CommandTree) node;
                    break;
                }
            }
        }
        return ls;
    }

    public Pair<@Nullable List<Node>, @NotNull String[]> getWithArgs(String... path) {
        CommandTree self = this;
        List<Node> ls = null;
        int i = 1;
        for (String s : path) {
            List<Node> res = self.get(s);
            if (res != null) {
                ls = res;
            } else break;
            for (Node node : ls) {
                if (node instanceof CommandTree) {
                    self = (CommandTree) node;
                    i++;
                    break;
                }
            }
        }
        String[] rest = new String[Math.max(0, path.length - i)];
        if (rest.length != 0) System.arraycopy(path, i, rest, 0, rest.length);
        return new Pair<>(ls, rest);
    }

    /**
     * Perform a function on all {@link Executable}s matching the given path.
     * <br>
     * Due to how trees function, it is more expensive to get a list of executables, so this is provided as an alternative.
     */
    public void onExecs(Consumer<Executable> func, String... path) {
        List<Node> ls = get(path);
        if (ls == null) return;
        for (Node node : ls) {
            if (node instanceof Executable) {
                func.accept((Executable) node);
            }
        }
    }

    /**
     * Execute the given command. This method will dispatch to the correct {@link Executable} based on the given arguments.
     *
     * @param usage the full path and arguments to the command
     * @return the result of the command
     * @throws CommandExecutionException if the command could not be found or if the arguments were invalid, or if the command threw an exception
     */
    public Object execute(String... usage) {
        Pair<List<Node>, String[]> pair = getWithArgs(usage);
        if (pair.first == null) throw new CommandExecutionException("Command not found!");
        String[] args = pair.second;
        List<Node> ls = pair.first.stream().filter(node -> node instanceof Executable && (((Executable) node).isGreedy || ((Executable) node).arity == args.length))
                .collect(Collectors.toList());
        if (ls.isEmpty()) throw new CommandExecutionException("Command not found!");
        if (ls.size() == 1) {
            Executable exe = (Executable) ls.get(0);
            return exe.execute(args);
        }
        loop:
        for (Node node : ls) {
            Executable exe = (Executable) node;
            if (exe.arity == 0 && args.length == 0) {
                return exe.execute();
            }
            int offset = 0;
            for (int i = 0; i < exe.parameters.length; i++) {
                Executable.Param p = exe.parameters[i];
                if (p.parsedOrNull(offset, args) == null) continue loop;
                offset += p.arity;
            }
            return exe.execute(args);
        }
        throw new CommandExecutionException("Command not found!");
    }

    public CommandTree getTree(String... path) {
        List<Node> ls = get(path);
        if (ls == null) return null;
        for (Node node : ls) {
            if (node instanceof CommandTree) {
                return (CommandTree) node;
            }
        }
        return null;
    }

    @Override
    public boolean equals(Object o) {
        if (this == o) return true;
        if (o == null || getClass() != o.getClass()) return false;
        CommandTree that = (CommandTree) o;
        return Arrays.equals(names, that.names) && Objects.equals(description, that.description);
    }

    @Override
    public int hashCode() {
        int result = Objects.hash(description);
        result = 31 * result + Arrays.hashCode(names);
        return result;
    }
}<|MERGE_RESOLUTION|>--- conflicted
+++ resolved
@@ -103,11 +103,7 @@
             commands.put(key, nodes);
         } else {
             if (commands.put(key, Collections.singletonList(tree)) != null)
-<<<<<<< HEAD
                 throw new CommandCreationException("Invalid command: " + this + ": see https://docs.polyfrost.org/oneconfig/commands/overloaded-subcommand");
-=======
-                throw new CommandCreationException("Invalid command: " + this + ": see https://docs.polyfrost.org/oneconfig/commands/overloaded-subcommands");
->>>>>>> 70d040c4
         }
     }
 
