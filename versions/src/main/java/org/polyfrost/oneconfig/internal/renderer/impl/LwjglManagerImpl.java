/*
 * This file is part of OneConfig.
 * OneConfig - Next Generation Config Library for Minecraft: Java Edition
 * Copyright (C) 2021~2023 Polyfrost.
 *   <https://polyfrost.org> <https://github.com/Polyfrost/>
 *
 * DO NOT ALTER OR REMOVE COPYRIGHT NOTICES OR THIS FILE HEADER.
 *
 *   OneConfig is licensed under the terms of version 3 of the GNU Lesser
 * General Public License as published by the Free Software Foundation, AND
 * under the Additional Terms Applicable to OneConfig, as published by Polyfrost,
 * either version 1.0 of the Additional Terms, or (at your option) any later
 * version.
 *
 *   This program is distributed in the hope that it will be useful,
 * but WITHOUT ANY WARRANTY; without even the implied warranty of
 * MERCHANTABILITY or FITNESS FOR A PARTICULAR PURPOSE. See the GNU
 * Lesser General Public License for more details.
 *
 *   You should have received a copy of the GNU Lesser General Public
 * License.  If not, see <https://www.gnu.org/licenses/>. You should
 * have also received a copy of the Additional Terms Applicable
 * to OneConfig, as published by Polyfrost. If not, see
 * <https://polyfrost.org/legal/oneconfig/additional-terms>
 */
//#if MC<=11202
package org.polyfrost.oneconfig.internal.renderer.impl;

import org.apache.commons.io.IOUtils;
import org.apache.logging.log4j.LogManager;
import org.apache.logging.log4j.Logger;
import org.objectweb.asm.ClassReader;
import org.objectweb.asm.ClassVisitor;
import org.objectweb.asm.ClassWriter;
import org.objectweb.asm.Opcodes;
import org.objectweb.asm.commons.Remapper;
<<<<<<< HEAD
=======
//#if FORGE==1 && MC<=11202
import org.objectweb.asm.commons.RemappingClassAdapter;
//#else
//$$ import org.objectweb.asm.commons.ClassRemapper;
//#endif
>>>>>>> 70d040c4
import org.objectweb.asm.tree.ClassNode;
import org.objectweb.asm.tree.InsnList;
import org.objectweb.asm.tree.InsnNode;
import org.objectweb.asm.tree.MethodInsnNode;
import org.objectweb.asm.tree.MethodNode;
import org.objectweb.asm.tree.TypeInsnNode;
import org.objectweb.asm.tree.VarInsnNode;
import org.polyfrost.oneconfig.libs.deencapsulation.Deencapsulation;
import org.polyfrost.oneconfig.renderer.LwjglManager;
import org.polyfrost.oneconfig.renderer.TinyFD;
import org.polyfrost.polyui.renderer.Renderer;

import java.io.File;
import java.io.IOException;
import java.io.InputStream;
import java.lang.invoke.MethodHandle;
import java.lang.invoke.MethodHandles;
import java.lang.reflect.Constructor;
import java.lang.reflect.Field;
import java.lang.reflect.InvocationTargetException;
import java.lang.reflect.Method;
import java.net.MalformedURLException;
import java.net.URL;
import java.net.URLClassLoader;
import java.nio.file.Files;
import java.nio.file.StandardCopyOption;
import java.security.ProtectionDomain;
import java.util.Arrays;
import java.util.Enumeration;
import java.util.HashMap;
import java.util.Map;
import java.util.Set;
import java.util.concurrent.CopyOnWriteArraySet;

public class LwjglManagerImpl
        extends URLClassLoader
        implements LwjglManager {

    private static final Logger LOGGER = LogManager.getLogger("OneConfig LWJGL Manager");
    private static final boolean isPojav = checkPojav();

    private static final Object unsafeInstance;
    private static final Method defineClassMethod;
    private static final Map<String, String> remappingMap;

    private static final String LWJGL_FUNCTION_PROVIDER =
            "org.polyfrost.oneconfig.internal.plugin.hooks.Lwjgl2FunctionProvider";
    private static final String LWJGL_FUNCTION_PROVIDER_ASM = LWJGL_FUNCTION_PROVIDER.replace('.', '/');

    private final Set<String> classLoaderInclude = new CopyOnWriteArraySet<>();
    private final Map<String, Class<?>> classCache = new HashMap<>();
    private final MethodHandle rendererCtor;

    private static final String JAR_NAME = "oneconfig-lwjgl3.jar";
    private static final URL jarFile = getJarFile();
    private final TinyFD tinyFD;

    public LwjglManagerImpl() throws ReflectiveOperationException {
        super(new URL[]{jarFile}, LwjglManager.class.getClassLoader());

        ClassLoader classLoader = isPojav ? getClass().getClassLoader() : this;
        if (!isPojav) {
            // Internal accessors


            classLoaderInclude.add("org.polyfrost.oneconfig.internal.renderer.TinyFDImpl");
            classLoaderInclude.add("org.polyfrost.polyui.renderer.impl.NVGRenderer");
            // Provider
            classLoaderInclude.add(LWJGL_FUNCTION_PROVIDER);
            // Lwjgl
            Arrays.asList("nanovg", "actually3", "stb", "util.tinyfd", "system"
            ).forEach(it -> classLoaderInclude.add("org.lwjgl." + it + "."));
            classLoaderInclude.add("org.lwjgl.Version"); // won't work when remapped

            // Keep the path somewhere for LWJGL2 after initializing LWJGL3
            // (this is read in the Lwjgl2FunctionProvider class)
            String libraryPath = System.getProperty("org.lwjgl.librarypath", "");
            if (!libraryPath.isEmpty()) {
                System.setProperty("oneconfig.lwjgl2.librarypath", libraryPath);
            }

            // Setup LW3 config
            Class<?> configClass = Class.forName("org.lwjgl.system.Configuration", true, classLoader);
            Method setMethod = configClass.getMethod("set", Object.class);

            Object extractDirField = configClass.getField("SHARED_LIBRARY_EXTRACT_DIRECTORY").get(null);
            setMethod.invoke(extractDirField, new File("./OneConfig/temp").getAbsolutePath());

            // stop trying to Class.forName("true") ffs
            Object debugStreamField = configClass.getField("DEBUG_STREAM").get(null);
            setMethod.invoke(debugStreamField, System.err);
        }

        try {
            Constructor<?> ctor = Class.forName("org.polyfrost.polyui.renderer.impl.NVGRenderer", true, classLoader).getConstructor(float.class, float.class);
            ctor.setAccessible(true);
            rendererCtor = MethodHandles.lookup().unreflectConstructor(ctor);

            tinyFD = (TinyFD) Class.forName("org.polyfrost.oneconfig.internal.renderer.impl.TinyFDImpl", true, classLoader).getConstructor().newInstance();
        } catch (Exception e) {
            throw new RuntimeException("Failed to get constructor for PolyUI", e);
        }
    }

    private boolean canBeSharedWithMc(String name) {
        for (String implClass : classLoaderInclude) {
            if (name.startsWith(implClass)) {
                return false;
            }
        }
        return true;
    }

    @Override
    protected Class<?> loadClass(String name, boolean resolve) throws ClassNotFoundException {
        if (!canBeSharedWithMc(name) && !isPojav) {
            synchronized (getClassLoadingLock(name)) {
                Class<?> cls = findLoadedClass(name);
                if (cls == null) {
                    cls = findClass(name);
                }
                if (resolve) {
                    resolveClass(cls);
                }
                return cls;
            }
        }
        return getParent().loadClass(name);
    }

    @Override
    protected Class<?> findClass(String name) throws ClassNotFoundException {
        if (isPojav) {
            return getParent().loadClass(name);
        }
        String remappedName = remappingMap.getOrDefault(
                name.replace('.', '/'),
                name
        ).replace('/', '.');
        String unmappedName = remappingMap.keySet().stream()
                .filter(it -> remappingMap.get(it).equalsIgnoreCase(remappedName.replace('.', '/')))
                .findFirst()
                .orElse(name)
                .replace('/', '.');

        // if it exists in the remapping map
        if (!remappedName.equals(unmappedName)) {
            // if we're being requested class.A and see that it has class.B as
            // a remapped value, load it through the parent classloader
            if (name.equals(unmappedName)) {
                return getParent().loadClass(name);
            }
            // Otherwise, if we get class.B and see that it's class.A remapped,
            // then we need to transform and load class.B ourselves
        }
        if (classCache.containsKey(name)) {
            // ayo cache :D
            return classCache.get(name);
        }

        if (canBeSharedWithMc(remappedName)) {
            // Delegate share-able requests to the parent classloader
            return getParent().loadClass(remappedName);
        }

        try {
            String path = unmappedName.replace('.', '/').concat(".class");
            URL classUrl = null;
            // First check the lwjgl jar
            Enumeration<URL> urls = getResources(path);
            while (urls.hasMoreElements()) {
                URL url = urls.nextElement();

                // check that the URL is provided from the custom lwjgl jar
                if (!url.toString().contains(JAR_NAME)) continue;

                classUrl = url;
                break;
            }

            if (classUrl == null) {
                classUrl = getParent().getResource(path);
                if (classUrl == null) {
                    throw new ClassNotFoundException(name);
                }
            }

            byte[] classBuffer = IOUtils.toByteArray(classUrl);

            // define class through Unsafe to bypass package seal checking
            Class<?> clazz = defineClassBypass(unmappedName, classBuffer);
            classCache.put(remappedName, clazz);
            return clazz;
        } catch (IOException ignored) {
        }
        throw new ClassNotFoundException(name);
    }

    private Class<?> defineClassBypass(String name, byte[] b) {
        name = remappingMap.getOrDefault(name.replace('.', '/'), name)
                .replace('/', '.');

        ClassReader classReader = new ClassReader(b);
        Remapper remapper = new Remapper() {
            @Override
            public String map(String desc) {
                if (remappingMap.containsKey(desc)) {
                    return remappingMap.get(desc);
                }
                return desc;
            }
        };
        ClassWriter classWriter = new ClassWriter(classReader, ClassWriter.COMPUTE_MAXS);
<<<<<<< HEAD
        ClassVisitor classRemapper =
                //#if FABRIC==1
                //$$ new org.objectweb.asm.commons.ClassRemapper(classWriter, remapper);
                //#else
                new org.objectweb.asm.commons.RemappingClassAdapter(classWriter, remapper);
                //#endif
=======
        //#if FORGE==1 && MC<=11202
        RemappingClassAdapter classRemapper = new RemappingClassAdapter(classWriter, remapper);
        //#else
        //$$ ClassRemapper classRemapper = new ClassRemapper(classWriter, remapper);
        //#endif
>>>>>>> 70d040c4
        classReader.accept(classRemapper, ClassReader.EXPAND_FRAMES);
        b = classWriter.toByteArray();

        //#if MC<=11202
        if (name.equalsIgnoreCase("org.lwjgl.nanovg.NanoVGGLConfig")) {
            ClassNode node = new ClassNode();
            classReader = new ClassReader(b);
            classReader.accept(node, ClassReader.EXPAND_FRAMES);

            transform(node);

            classWriter = new ClassWriter(classReader, ClassWriter.COMPUTE_MAXS);
            node.accept(classWriter);
            b = classWriter.toByteArray();
        }
        //#endif

        try {
            return (Class<?>) defineClassMethod.invoke(unsafeInstance, name, b, 0, b.length, /*classLoader = */this, null);
        } catch (IllegalAccessException | InvocationTargetException e) {
            throw new RuntimeException("whoops...", e);
        }
    }

    //#if MC<=11202
    private void transform(ClassNode node) {
        for (MethodNode method : node.methods) {
            if (method.name.equals("configGL")) {
                InsnList list = new InsnList();

                list.add(new VarInsnNode(Opcodes.LLOAD, 0));
                list.add(new TypeInsnNode(Opcodes.NEW, LWJGL_FUNCTION_PROVIDER_ASM));
                list.add(new InsnNode(Opcodes.DUP));
                list.add(new MethodInsnNode(
                        Opcodes.INVOKESPECIAL,
                        LWJGL_FUNCTION_PROVIDER_ASM,
                        "<init>",
                        "()V",
                        false
                ));
                list.add(new MethodInsnNode(
                        Opcodes.INVOKESTATIC,
                        "org/lwjgl/nanovg/NanoVGGLConfig",
                        "config",
                        "(JLorg/lwjgl/system/FunctionProvider;)V",
                        false
                ));
                list.add(new InsnNode(Opcodes.RETURN));

                method.instructions.clear();
                method.instructions.insert(list);
            }
        }
    }
    //#endif

    static {
        registerAsParallelCapable();

        if (!isPojav) {
            remappingMap = new HashMap<>();
            //#if MC<=11202
            remappingMap.put("org/lwjgl/BufferUtils", "org/lwjgl/actually3/BufferUtils");
            remappingMap.put("org/lwjgl/PointerBuffer", "org/lwjgl/actually3/PointerBuffer");
            remappingMap.put("org/lwjgl/CLongBuffer", "org/lwjgl/actually3/CLongBuffer");
            //#endif

            Class<?> unsafeClass;
            try {
                unsafeClass = Class.forName("jdk.internal.misc.Unsafe");
            } catch (Throwable throwable) {
                try {
                    unsafeClass = Class.forName("sun.misc.Unsafe");
                } catch (Throwable throwable1) {
                    throw new RuntimeException("Could not find Unsafe class", throwable);
                }
            }

            try {
                try {
                    Deencapsulation.deencapsulate(Object.class);
                    Deencapsulation.deencapsulate(unsafeClass);
                } catch (Throwable ignored) {
                }

                Field unsafeField = unsafeClass.getDeclaredField("theUnsafe");
                unsafeField.setAccessible(true);
                unsafeInstance = unsafeField.get(null);

                defineClassMethod = unsafeClass.getDeclaredMethod(
                        "defineClass",
                        String.class,
                        byte[].class,
                        int.class,
                        int.class,
                        ClassLoader.class,
                        ProtectionDomain.class
                );
                defineClassMethod.setAccessible(true);
            } catch (ReflectiveOperationException exception) {
                throw new RuntimeException("Error while fetching Unsafe instance.", exception);
            }
        } else {
            remappingMap = null;
            unsafeInstance = null;
            defineClassMethod = null;
        }
    }

    private static synchronized URL getJarFile() {
        if (isPojav) return null;
        final File tempJar = new File("./OneConfig/temp/" + JAR_NAME);
        tempJar.mkdirs();
        try {
            tempJar.createNewFile();
        } catch (IOException e) {
            e.printStackTrace();
        }
        tempJar.deleteOnExit();
        try (InputStream in = LwjglManagerImpl.class.getResourceAsStream("/lwjgl-legacy.jar")) {
            assert in != null;
            Files.copy(in, tempJar.toPath(), StandardCopyOption.REPLACE_EXISTING);
        } catch (IOException e) {
            e.printStackTrace();
        }
        try {
            return tempJar.toURI().toURL();
        } catch (MalformedURLException e) {
            throw new RuntimeException(e);
        }
    }

    private static boolean checkPojav() {
        try {
            Class.forName("org.lwjgl.glfw.CallbackBridge");
            LOGGER.warn("Pojav detected, letting Pojav handle LWJGL.");
            return true;
        } catch (ClassNotFoundException e) {
            return false;
        }
    }

    @Override
    public Renderer getRenderer(float width, float height) {
        try {
            return (Renderer) rendererCtor.invoke(width, height);
        } catch (Throwable e) {
            throw new RuntimeException("Failed to create NVGRenderer!", e);
        }
    }

    @Override
    public TinyFD getTinyFD() {
        return tinyFD;
    }

    @Override
    public boolean addIsolatedClass(String className) {
        return classLoaderInclude.add(className);
    }

    @Override
    public Object getIsolatedClass(String className) {
        try {
            return Class.forName(className, true, isPojav ? getClass().getClassLoader() : this).getConstructor().newInstance();
        } catch (InstantiationException | IllegalAccessException | InvocationTargetException | NoSuchMethodException |
                 ClassNotFoundException e) {
            throw new RuntimeException(e);
        }
    }
}
//#endif<|MERGE_RESOLUTION|>--- conflicted
+++ resolved
@@ -34,14 +34,6 @@
 import org.objectweb.asm.ClassWriter;
 import org.objectweb.asm.Opcodes;
 import org.objectweb.asm.commons.Remapper;
-<<<<<<< HEAD
-=======
-//#if FORGE==1 && MC<=11202
-import org.objectweb.asm.commons.RemappingClassAdapter;
-//#else
-//$$ import org.objectweb.asm.commons.ClassRemapper;
-//#endif
->>>>>>> 70d040c4
 import org.objectweb.asm.tree.ClassNode;
 import org.objectweb.asm.tree.InsnList;
 import org.objectweb.asm.tree.InsnNode;
@@ -255,24 +247,15 @@
             }
         };
         ClassWriter classWriter = new ClassWriter(classReader, ClassWriter.COMPUTE_MAXS);
-<<<<<<< HEAD
         ClassVisitor classRemapper =
                 //#if FABRIC==1
                 //$$ new org.objectweb.asm.commons.ClassRemapper(classWriter, remapper);
                 //#else
                 new org.objectweb.asm.commons.RemappingClassAdapter(classWriter, remapper);
                 //#endif
-=======
-        //#if FORGE==1 && MC<=11202
-        RemappingClassAdapter classRemapper = new RemappingClassAdapter(classWriter, remapper);
-        //#else
-        //$$ ClassRemapper classRemapper = new ClassRemapper(classWriter, remapper);
-        //#endif
->>>>>>> 70d040c4
         classReader.accept(classRemapper, ClassReader.EXPAND_FRAMES);
         b = classWriter.toByteArray();
 
-        //#if MC<=11202
         if (name.equalsIgnoreCase("org.lwjgl.nanovg.NanoVGGLConfig")) {
             ClassNode node = new ClassNode();
             classReader = new ClassReader(b);
@@ -284,7 +267,6 @@
             node.accept(classWriter);
             b = classWriter.toByteArray();
         }
-        //#endif
 
         try {
             return (Class<?>) defineClassMethod.invoke(unsafeInstance, name, b, 0, b.length, /*classLoader = */this, null);
@@ -293,7 +275,6 @@
         }
     }
 
-    //#if MC<=11202
     private void transform(ClassNode node) {
         for (MethodNode method : node.methods) {
             if (method.name.equals("configGL")) {
@@ -323,18 +304,15 @@
             }
         }
     }
-    //#endif
 
     static {
         registerAsParallelCapable();
 
         if (!isPojav) {
             remappingMap = new HashMap<>();
-            //#if MC<=11202
             remappingMap.put("org/lwjgl/BufferUtils", "org/lwjgl/actually3/BufferUtils");
             remappingMap.put("org/lwjgl/PointerBuffer", "org/lwjgl/actually3/PointerBuffer");
             remappingMap.put("org/lwjgl/CLongBuffer", "org/lwjgl/actually3/CLongBuffer");
-            //#endif
 
             Class<?> unsafeClass;
             try {
