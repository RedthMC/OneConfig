--- conflicted
+++ resolved
@@ -15,10 +15,6 @@
 public class ConfigSlider extends BasicOption {
     private final TextInputField inputField = new TextInputField(84, 24, "", false, false);
     private final float min, max;
-<<<<<<< HEAD
-=======
-    private int steps = 0;
->>>>>>> 493ba953
     private boolean isFloat = true;
     private final int step;
     private boolean dragging = false;
@@ -70,34 +66,8 @@
         if (step == 0)
             RenderManager.drawRoundedRect(vg, xCoordinate - 12, y + 4, 24, 24, OneConfigConfig.WHITE, 12f);
         else RenderManager.drawRoundedRect(vg, xCoordinate - 4, y + 4, 8, 24, OneConfigConfig.WHITE, 4f);
-        upArrow.update(x + 980, y);
-        downArrow.update(x + 980, y + 14);
         inputField.draw(vg, x + 892, y);
-
-<<<<<<< HEAD
-        upArrow.update(x + 980, y);
-        downArrow.update(x + 980, y + 14);
-        if (xCoordinate == x + 864) colorTop = OneConfigConfig.GRAY_500_80;
-        if (xCoordinate == x + 452) colorBottom = OneConfigConfig.GRAY_500_80;
-        colorTop = ColorUtils.getColor(colorTop, 2, upArrow.isHovered(), upArrow.isClicked());
-        colorBottom = ColorUtils.getColor(colorBottom, 2, downArrow.isHovered(), downArrow.isClicked());
-        if (upArrow.isClicked()) setValue(MathUtils.clamp(value + (step > 0 ? 1 : step), min, max));
-        if (downArrow.isClicked()) setValue(MathUtils.clamp(value - (step > 0 ? 1 : step), min, max));
-        //if (current == 1f) NanoVG.nvgGlobalAlpha(vg, 0.3f);
-        RenderManager.drawRoundedRectVaried(vg, x + 980, y, 12, 14, colorTop, 6f, 6f, 0f, 0f);
-        RenderManager.drawImage(vg, Images.UP_ARROW, x + 981, y + 2, 10, 10);
-        //if (current == 1f) NanoVG.nvgGlobalAlpha(vg, 1f);
-
-        //if (current == 0f) NanoVG.nvgGlobalAlpha(vg, 0.3f);
-        RenderManager.drawRoundedRectVaried(vg, x + 980, y + 14, 12, 14, colorBottom, 0f, 0f, 6f, 6f);
-        NanoVG.nvgTranslate(vg, x + 991, y + 25);
-        NanoVG.nvgRotate(vg, (float) Math.toRadians(180));
-        RenderManager.drawImage(vg, Images.UP_ARROW, 0, 0, 10, 10);
-        NanoVG.nvgResetTransform(vg);
-        NanoVG.nvgGlobalAlpha(vg, 1f);
     }
-=======
->>>>>>> 493ba953
 
     private int getStepCoordinate(int xCoordinate, int x) {
         Integer nearest = null;
@@ -115,8 +85,6 @@
         }
     }
 
-
-
     @Override
     public void keyTyped(char key, int keyCode) {
         inputField.keyTyped(key, keyCode);
