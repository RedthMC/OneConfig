package cc.polyfrost.oneconfig.gui.elements.text;

import cc.polyfrost.oneconfig.config.OneConfigConfig;
import cc.polyfrost.oneconfig.gui.animations.ColorAnimation;
import cc.polyfrost.oneconfig.gui.elements.BasicElement;
import cc.polyfrost.oneconfig.lwjgl.RenderManager;
import cc.polyfrost.oneconfig.lwjgl.image.SVGs;
import cc.polyfrost.oneconfig.utils.color.ColorPalette;

public class NumberInputField extends TextInputField {
    private final BasicElement upArrow = new BasicElement(12, 14, false);
    private final BasicElement downArrow = new BasicElement(12, 14, false);
    private final ColorAnimation colorTop = new ColorAnimation(ColorPalette.SECONDARY);
    private final ColorAnimation colorBottom = new ColorAnimation(ColorPalette.SECONDARY);
    private float min;
    private float max;
    private float step;
<<<<<<< HEAD
    private final ColorAnimation colorTop = new ColorAnimation(ColorPalette.SECONDARY);
    private final ColorAnimation colorBottom = new ColorAnimation(ColorPalette.SECONDARY);
=======
>>>>>>> 72c02421
    private float current;

    public NumberInputField(int width, int height, float defaultValue, float min, float max, float step) {
        super(width - 16, height, true, "");
        super.onlyNums = true;
        this.min = min;
        this.max = max;
        this.step = step;
        this.input = String.format("%.01f", defaultValue);
    }

    @Override
    public void draw(long vg, int x, int y) {
        super.errored = false;
        RenderManager.drawRoundedRect(vg, x + width + 4, y, 12, 28, OneConfigConfig.GRAY_500, 6f);
        upArrow.disable(disabled);
        downArrow.disable(disabled);
        upArrow.update(x + width + 4, y);
        downArrow.update(x + width + 4, y + 14);
        try {
            current = Float.parseFloat(input);
        } catch (NumberFormatException e) {
            super.errored = true;
        }

        if (current < min || current > max) {
            super.errored = true;
        } else {
            upArrow.disable(false);
            downArrow.disable(false);
        }

        if (upArrow.isClicked()) {
            current += step;
            if (current > max) current = max;
            setCurrentValue(current);
        }
        if (downArrow.isClicked()) {
            current -= step;
            if (current < min) current = min;
            setCurrentValue(current);
        }
        if (current >= max && !disabled) {
            RenderManager.setAlpha(vg, 0.3f);
            upArrow.disable(true);
        }
        RenderManager.drawRoundedRectVaried(vg, x + width + 4, y, 12, 14, colorTop.getColor(upArrow.isHovered(), upArrow.isPressed()), 6f, 6f, 0f, 0f);
        RenderManager.drawSvg(vg, SVGs.CHEVRON_UP, x + width + 5, y + 2, 10, 10);
        if (current >= max && !disabled) RenderManager.setAlpha(vg, 1f);

        if (current <= min && !disabled) {
            RenderManager.setAlpha(vg, 0.3f);
            downArrow.disable(true);
        }
        RenderManager.drawRoundedRectVaried(vg, x + width + 4, y + 14, 12, 14, colorBottom.getColor(downArrow.isHovered(), downArrow.isPressed()), 0f, 0f, 6f, 6f);
        RenderManager.drawSvg(vg, SVGs.CHEVRON_DOWN, x + width + 5, y + 15, 10, 10);
        RenderManager.setAlpha(vg, 1f);

        try {
            super.draw(vg, x, y - 2);
        } catch (Exception e) {
            setCurrentValue(current);
            super.caretPos = 0;
            super.prevCaret = 0;
        }
    }


    public float getCurrentValue() {
        return current;
    }

    public void setCurrentValue(float value) {
        input = String.format("%.01f", value);
    }

    @Override
    public void onClose() {
        try {
            if (current < min) current = min;
            if (current > max) current = max;
            setCurrentValue(current);
        } catch (Exception ignored) {

        }
    }

    public void setStep(float step) {
        this.step = step;
    }

    public void setMax(float max) {
        this.max = max;
    }

    public void setMin(float min) {
        this.min = min;
    }

    public boolean arrowsClicked() {
        return upArrow.isClicked() || downArrow.isClicked();
    }
}<|MERGE_RESOLUTION|>--- conflicted
+++ resolved
@@ -15,11 +15,6 @@
     private float min;
     private float max;
     private float step;
-<<<<<<< HEAD
-    private final ColorAnimation colorTop = new ColorAnimation(ColorPalette.SECONDARY);
-    private final ColorAnimation colorBottom = new ColorAnimation(ColorPalette.SECONDARY);
-=======
->>>>>>> 72c02421
     private float current;
 
     public NumberInputField(int width, int height, float defaultValue, float min, float max, float step) {
