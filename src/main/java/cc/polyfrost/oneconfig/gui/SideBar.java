--- conflicted
+++ resolved
@@ -26,19 +26,11 @@
         btnList.add(new BasicButton(192, 36, "Performance", Images.PERFORMANCE, null, -3, BasicButton.ALIGNMENT_LEFT));
         btnList.add(new BasicButton(192, 36, "Profiles", Images.PROFILES, null, -3, BasicButton.ALIGNMENT_LEFT));
         btnList.add(new BasicButton(192, 36, "Updates", Images.UPDATES, null, -3, BasicButton.ALIGNMENT_LEFT));
-<<<<<<< HEAD
-        btnList.add(new BasicButton(192, 36, "Theme", Images.THEMES, null, -3, BasicButton.ALIGNMENT_LEFT));
-        btnList.add(new BasicButton(192, 36, "Screenshots", Images.SCREENSHOT, null, -3, BasicButton.ALIGNMENT_LEFT));
-        btnList.add(new BasicButton(192, 36, "HUD Settings", Images.HUD_SETTINGS, null, -3, BasicButton.ALIGNMENT_LEFT));
-        btnList.add(new BasicButton(192, 36, "Preferences", Images.PREFERENCES, null, -3, BasicButton.ALIGNMENT_LEFT));
-        btnList.add(new BasicButton(192, 36, "Close", Images.CLOSE, null, -1, BasicButton.ALIGNMENT_LEFT, () -> RenderManager.displayGuiScreen(null)));
-=======
         btnList.add(new BasicButton(192, 36, "Themes Library", Images.THEMES, null, -3, BasicButton.ALIGNMENT_LEFT));
         btnList.add(new BasicButton(192, 36, "Themes Browser", Images.SEARCH, null, -3, BasicButton.ALIGNMENT_LEFT));
         btnList.add(new BasicButton(192, 36, "Packs Library", Images.MOD_BOX, null, -3, BasicButton.ALIGNMENT_LEFT));
         btnList.add(new BasicButton(192, 36, "Packs Browser", Images.SEARCH, null, -3, BasicButton.ALIGNMENT_LEFT));
-        btnList.add(new BasicButton(192, 36, "Close", Images.CLOSE, null, -1, BasicButton.ALIGNMENT_LEFT, () -> Minecraft.getMinecraft().displayGuiScreen(null)));
->>>>>>> 3872c0ae
+        btnList.add(new BasicButton(192, 36, "Close", Images.CLOSE, null, -1, BasicButton.ALIGNMENT_LEFT, () -> RenderManager.displayGuiScreen(null)));
         btnList.add(new BasicButton(192, 36, "Minimize", Images.MINIMIZE, null, -1, BasicButton.ALIGNMENT_LEFT, () -> {
             OneConfigGui.instanceToRestore = OneConfigGui.INSTANCE;
             RenderManager.displayGuiScreen(null);
