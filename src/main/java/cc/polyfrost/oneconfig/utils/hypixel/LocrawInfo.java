--- conflicted
+++ resolved
@@ -113,9 +113,6 @@
     }
 
     public enum GameType {
-<<<<<<< HEAD
-        UNKNOWN(""), LIMBO("LIMBO"), BEDWARS("BEDWARS"), SKYWARS("SKYWARS"), PROTOTYPE("PROTOTYPE"), SKYBLOCK("SKYBLOCK"), MAIN("MAIN"), MURDER_MYSTERY("MURDER_MYSTERY"), HOUSING("HOUSING"), ARCADE_GAMES("ARCADE"), BUILD_BATTLE("BUILD_BATTLE"), DUELS("DUELS"), PIT("PIT"), UHC_CHAMPIONS("UHC"), SPEED_UHC("SPEED_UHC"), TNT_GAMES("TNTGAMES"), CLASSIC_GAMES("LEGACY"), COPS_AND_CRIMS("MCGO"), BLITZ_SG("SURVIVAL_GAMES"), MEGA_WALLS("WALLS3"), SMASH_HEROES("SUPER_SMASH"), WARLORDS("BATTLEGROUND"), DROPPER("DROPPER"), WOOL_GAMES("WOOL_GAMES");
-=======
         UNKNOWN(""), LIMBO("LIMBO"), BEDWARS("BEDWARS"), SKYWARS("SKYWARS"), PROTOTYPE("PROTOTYPE"), SKYBLOCK("SKYBLOCK"), MAIN("MAIN"), MURDER_MYSTERY("MURDER_MYSTERY"), HOUSING("HOUSING"), ARCADE_GAMES("ARCADE"), BUILD_BATTLE("BUILD_BATTLE"), DUELS("DUELS"), PIT("PIT"), UHC_CHAMPIONS("UHC"), SPEED_UHC("SPEED_UHC"), TNT_GAMES("TNTGAMES"), CLASSIC_GAMES("LEGACY"), COPS_AND_CRIMS("MCGO"), BLITZ_SG("SURVIVAL_GAMES"), MEGA_WALLS("WALLS3"), SMASH_HEROES("SUPER_SMASH"), WARLORDS("BATTLEGROUND"),
         /**
          * @deprecated Moved to a PROTOTYPE gamemode
@@ -124,7 +121,6 @@
         @Deprecated
         DROPPER(""),
         WOOL_WARS("WOOL_GAMES"), VAMPIREZ("VAMPIREZ"), PAINTBALL("PAINTBALL"), QUAKE("QUAKECRAFT"), WALLS("WALLS"), TURBO_KART_RACERS("GINGERBREAD"), ARENA("ARENA"), REPLAY("REPLAY");
->>>>>>> 63e5b42f
 
         private final String serverName;
 
