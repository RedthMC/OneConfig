--- conflicted
+++ resolved
@@ -120,14 +120,12 @@
                 case UNI_SELECTOR:
                     options.add(new ConfigUniSelector(field, option.name(), option.size(), option.options()));
                     break;
-<<<<<<< HEAD
                 case DROPDOWN:
                     options.add(new ConfigDropdown(field, option.name(), option.size(), option.options()));
                     break;
-=======
                 case SLIDER:
                     options.add(new ConfigSlider(field, option.name(), option.size(), option.min(), option.max(), option.step()));
->>>>>>> 9694fd2b
+                    break;
             }
         }
     }
