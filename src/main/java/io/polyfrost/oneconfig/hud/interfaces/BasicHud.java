package io.polyfrost.oneconfig.hud.interfaces;

import io.polyfrost.oneconfig.lwjgl.RenderManager;

import java.awt.*;

public abstract class BasicHud {
    public double xUnscaled = 0;
    public double yUnscaled = 0;
    public float scale = 1;
    public int paddingX = 5;
    public int paddingY = 5;
    public boolean background = true;
    public boolean rounded = false;
    public BasicHud parent;
    public BasicHud childRight;
    public BasicHud childBottom;

    public abstract int getWidth(float scale);

    public abstract int getHeight(float scale);

    public abstract void draw(int x, int y, float scale);

    public int getExampleWidth(float scale) {
        return getWidth(scale);
    }

    public int getExampleHeight(float scale) {
        return getHeight(scale);
    }

    public void drawAll(float x, float y, float scale) {
        drawBackground(x, y, getWidth(scale), getHeight(scale), scale);
        draw((int) (x + paddingX * scale / 2f), (int) (y + paddingY * scale / 2f), scale);
    }

    public void drawExampleAll(float x, float y, float scale) {
        drawBackground(x, y, getExampleWidth(scale), getExampleHeight(scale), scale);
        drawExample((int) (x + paddingX * scale / 2f), (int) (y + paddingY * scale / 2f), scale);
    }

    public void drawExample(int x, int y, float scale) {
        draw(x, y, scale);
    }

<<<<<<< HEAD
    private void drawBackground(float x, float y, float width, float height, float scale) {
        Renderer.drawRoundRect((int) x, (int) y,
                (int) (width + paddingX * scale), (int) (height + paddingY * scale),
                (int) (2 * scale), new Color(0, 0, 0, 120).getRGB());
=======
    private void drawBackground(float x, float y, float scale) {
        RenderManager.setupAndDraw((vg) -> RenderManager.drawRoundedRect(vg, x, y, getTotalWidth(scale) + paddingX * scale, getTotalHeight(scale) + paddingY * scale, new Color(0, 0, 0, 120).getRGB(), 2 * scale));
>>>>>>> 2265233e
    }

    public float getXScaled(int screenWidth) {
        if (xUnscaled <= 0.5) {
            return (int) (screenWidth * xUnscaled);
        }
        return (float) (screenWidth - (1d - xUnscaled) * screenWidth - (getWidth(scale) + paddingX * scale));
    }

    public float getYScaled(int screenHeight) {
        if (yUnscaled <= 0.5) {
            return (int) (screenHeight * yUnscaled);
        }
        return (float) (screenHeight - (1d - yUnscaled) * screenHeight - (getHeight(scale) + paddingY * scale));
    }

    public float getTotalWidth(float scale) {

    }
}<|MERGE_RESOLUTION|>--- conflicted
+++ resolved
@@ -44,15 +44,9 @@
         draw(x, y, scale);
     }
 
-<<<<<<< HEAD
     private void drawBackground(float x, float y, float width, float height, float scale) {
-        Renderer.drawRoundRect((int) x, (int) y,
-                (int) (width + paddingX * scale), (int) (height + paddingY * scale),
-                (int) (2 * scale), new Color(0, 0, 0, 120).getRGB());
-=======
-    private void drawBackground(float x, float y, float scale) {
-        RenderManager.setupAndDraw((vg) -> RenderManager.drawRoundedRect(vg, x, y, getTotalWidth(scale) + paddingX * scale, getTotalHeight(scale) + paddingY * scale, new Color(0, 0, 0, 120).getRGB(), 2 * scale));
->>>>>>> 2265233e
+        RenderManager.setupAndDraw((vg) -> RenderManager.drawRoundedRect(vg, x, y, width + paddingX * scale,
+                height + paddingY * scale, new Color(0, 0, 0, 120).getRGB(), 2 * scale));
     }
 
     public float getXScaled(int screenWidth) {
@@ -70,6 +64,6 @@
     }
 
     public float getTotalWidth(float scale) {
-
+        return 0;
     }
 }