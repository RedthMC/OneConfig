package io.polyfrost.oneconfig.hud.interfaces;

import io.polyfrost.oneconfig.renderer.Renderer;

import java.awt.*;

public abstract class BasicHud {
    public double xUnscaled = 0;
    public double yUnscaled = 0;
    public float scale = 1;
    public int paddingX = 5;
    public int paddingY = 5;
    public boolean background = true;
    public boolean rounded = false;
    public BasicHud childLeft;
    public BasicHud childRight;
    public BasicHud childBottom;
    public BasicHud childTop;
    public BasicHud parent;

    public abstract int getWidth(float scale);

    public abstract int getHeight(float scale);

    public abstract void draw(int x, int y, float scale);

    public int getExampleWidth(float scale) {
        return getWidth(scale);
    }

    public int getExampleHeight(float scale) {
        return getHeight(scale);
    }

    public void drawAll(float x, float y, float scale) {
        if (parent == null) drawBackground(x, y, scale);
        draw((int) (x + paddingX * scale / 2f), (int) (y + paddingY * scale / 2f), scale);
        if (childLeft != null)
            childLeft.drawAll((int) (x + paddingX * scale / 2f)  - childRight.getWidth(scale), (int) (y + paddingY * scale / 2f), scale);
        if (childRight != null)
            childRight.drawAll((int) (x + paddingX * scale / 2f) + getWidth(scale), (int) (y + paddingY * scale / 2f), scale);
    }

    public void drawExampleAll(float x, float y, float scale) {
        if (parent == null) drawBackground(x, y, scale);
        drawExample((int) (x + paddingX * scale / 2f), (int) (y + paddingY * scale / 2f), scale);
        if (childLeft != null)
            childLeft.drawExampleAll((int) (x + paddingX * scale / 2f) - childRight.getWidth(scale), (int) (y + paddingY * scale / 2f), scale);
        if (childRight != null)
            childRight.drawExampleAll((int) (x + paddingX * scale / 2f) + getWidth(scale), (int) (y + paddingY * scale / 2f), scale);
    }

    public void drawExample(int x, int y, float scale) {
        draw(x, y, scale);
    }

    private void drawBackground(float x, float y, float scale) {
<<<<<<< HEAD
        Renderer.drawRoundRect((int) x, (int) y,
                (int) (getTotalWidth(scale) + paddingX * scale), (int) (getTotalHeight(scale) + paddingY * scale),
                (int) (2 * scale), new Color(0, 0, 0, 120).getRGB());
=======
        Renderer.drawRoundRect((int) x, (int) y, (int) (getWidth(scale) + paddingX * scale), (int) (getHeight(scale) + paddingY * scale), (int) (2 * scale), new Color(0, 0, 0, 120).getRGB());
>>>>>>> 2696141f
    }

    public float getXScaled(int screenWidth) {
        if (xUnscaled <= 0.5) {
            return (int) (screenWidth * xUnscaled);
        }
        return (float) (screenWidth - (1d - xUnscaled) * screenWidth - (getWidth(scale) + paddingX * scale));
    }

    public float getYScaled(int screenHeight) {
        if (yUnscaled <= 0.5) {
            return (int) (screenHeight * yUnscaled);
        }
        return (float) (screenHeight - (1d - yUnscaled) * screenHeight - (getHeight(scale) + paddingY * scale));
    }

    public int getTotalWidth(float scale) {
        int width = getWidth(scale);
        if (childLeft != null) width += childLeft.getWidth(scale);
        if (childRight != null) width += childRight.getWidth(scale);
        return width;
    }

    public int getTotalHeight(float scale) {
        int height = getHeight(scale);
        if (childBottom != null) height += childBottom.getHeight(scale);
        if (childTop != null) height += childTop.getHeight(scale);
        return height;
    }
}<|MERGE_RESOLUTION|>--- conflicted
+++ resolved
@@ -55,13 +55,7 @@
     }
 
     private void drawBackground(float x, float y, float scale) {
-<<<<<<< HEAD
-        Renderer.drawRoundRect((int) x, (int) y,
-                (int) (getTotalWidth(scale) + paddingX * scale), (int) (getTotalHeight(scale) + paddingY * scale),
-                (int) (2 * scale), new Color(0, 0, 0, 120).getRGB());
-=======
-        Renderer.drawRoundRect((int) x, (int) y, (int) (getWidth(scale) + paddingX * scale), (int) (getHeight(scale) + paddingY * scale), (int) (2 * scale), new Color(0, 0, 0, 120).getRGB());
->>>>>>> 2696141f
+        Renderer.drawRoundRect((int) x, (int) y, (int) (getTotalWidth(scale) + paddingX * scale), (int) (getTotalHeight(scale) + paddingY * scale), (int) (2 * scale), new Color(0, 0, 0, 120).getRGB());
     }
 
     public float getXScaled(int screenWidth) {
